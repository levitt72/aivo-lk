name: Build package

on:
  workflow_call:
    inputs:
      package:
        required: true
        type: string
      artifact_name:
        required: true
        type: string
  workflow_dispatch:
    inputs:
      package:
        description: "Name of the package to build"
        required: true
        default: "livekit-plugins-browser"
      artifact_name:
        description: "Artifact name for the distribution package"
        required: true
        default: "build-artifact"

jobs:
  build_plugins:
    runs-on: ubuntu-latest
<<<<<<< HEAD
    if: |
      inputs.package == 'livekit-agents' ||
      inputs.package == 'livekit-plugins-assemblyai' ||
      inputs.package == 'livekit-plugins-azure' ||
      inputs.package == 'livekit-plugins-cartesia' ||
      inputs.package == 'livekit-plugins-deepgram' ||
      inputs.package == 'livekit-plugins-elevenlabs' ||
      inputs.package == 'livekit-plugins-google' ||
      inputs.package == 'livekit-plugins-minimal' ||
      inputs.package == 'livekit-plugins-nltk' ||
      inputs.package == 'livekit-plugins-openai' ||
      inputs.package == 'livekit-plugins-rag' ||
      inputs.package == 'livekit-plugins-silero' ||
      inputs.package == 'livekit-plugins-anthropic' ||
      inputs.package == 'livekit-plugins-llama-index' ||
      inputs.package == 'livekit-plugins-fal' ||
      inputs.package == 'livekit-plugins-playht'

=======
    if: inputs.package != 'livekit-plugins-browser'
>>>>>>> bbfbf40e
    defaults:
      run:
        working-directory: "${{ startsWith(inputs.package, 'livekit-plugin') && 'livekit-plugins/' || '' }}${{ inputs.package }}"
    steps:
      - uses: actions/checkout@v4
        with:
          submodules: true
          lfs: true

      - name: Set up Python
        uses: actions/setup-python@v5
        with:
          python-version: "3.9"

      - name: Install dependencies
        run: |
          python -m pip install --upgrade pip
          pip install build

      - name: Build package
        run: python -m build

      - name: Upload distribution package
        uses: actions/upload-artifact@v4
        with:
          name: ${{ inputs.artifact_name }}
          path: "${{ startsWith(inputs.package, 'livekit-plugin') && 'livekit-plugins/' || '' }}${{ inputs.package }}/dist/"

  build_browser:
    if: inputs.package == 'livekit-plugins-browser'
    runs-on: ${{ matrix.os }}
    strategy:
      matrix:
        os: [macos-14] # TODO(theomonnom): other platforms

    defaults:
      run:
        working-directory: livekit-plugins/livekit-plugins-browser
    steps:
      - uses: actions/checkout@v4

      - name: Set up Python
        uses: actions/setup-python@v5
        with:
          python-version: "3.9"

      - name: Install cibuildwheel
        run: |
          python -m pip install --upgrade pip
          pip install cibuildwheel

      - name: Build wheels
        run: cibuildwheel --output-dir dist
        env:
          CIBW_SKIP: pp* cp313-*
          CIBW_BUILD_VERBOSITY: 3

      - name: Upload distribution package
        uses: actions/upload-artifact@v4
        with:
          name: ${{ inputs.artifact_name }}
          path: livekit-plugins/livekit-plugins-browser/dist/<|MERGE_RESOLUTION|>--- conflicted
+++ resolved
@@ -23,28 +23,7 @@
 jobs:
   build_plugins:
     runs-on: ubuntu-latest
-<<<<<<< HEAD
-    if: |
-      inputs.package == 'livekit-agents' ||
-      inputs.package == 'livekit-plugins-assemblyai' ||
-      inputs.package == 'livekit-plugins-azure' ||
-      inputs.package == 'livekit-plugins-cartesia' ||
-      inputs.package == 'livekit-plugins-deepgram' ||
-      inputs.package == 'livekit-plugins-elevenlabs' ||
-      inputs.package == 'livekit-plugins-google' ||
-      inputs.package == 'livekit-plugins-minimal' ||
-      inputs.package == 'livekit-plugins-nltk' ||
-      inputs.package == 'livekit-plugins-openai' ||
-      inputs.package == 'livekit-plugins-rag' ||
-      inputs.package == 'livekit-plugins-silero' ||
-      inputs.package == 'livekit-plugins-anthropic' ||
-      inputs.package == 'livekit-plugins-llama-index' ||
-      inputs.package == 'livekit-plugins-fal' ||
-      inputs.package == 'livekit-plugins-playht'
-
-=======
     if: inputs.package != 'livekit-plugins-browser'
->>>>>>> bbfbf40e
     defaults:
       run:
         working-directory: "${{ startsWith(inputs.package, 'livekit-plugin') && 'livekit-plugins/' || '' }}${{ inputs.package }}"
